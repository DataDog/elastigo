--- conflicted
+++ resolved
@@ -12,252 +12,197 @@
 package elastigo
 
 import (
-<<<<<<< HEAD
-	"fmt"
-	//"github.com/araddon/gou"
-	"encoding/json"
-	"github.com/bmizerany/assert"
-=======
 	. "github.com/smartystreets/goconvey/convey"
->>>>>>> fb117ba7
 	"testing"
 )
 
-func GetJson(input interface{}) map[string]interface{} {
-	var result map[string]interface{}
-	bytes, _ := json.Marshal(input)
-
-	json.Unmarshal(bytes, &result)
-	return result
+func TestFilterDsl(t *testing.T) {
+	Convey("And filter", t, func() {
+		filter := Filter().And(Filter().Term("test", "asdf")).
+		And(Filter().Range("rangefield", 1, 2, 3, 4, "+08:00"))
+		actual, err := GetJson(filter)
+
+		actualFilters := actual["and"].([]interface{})
+
+		So(err, ShouldBeNil)
+		So(1, ShouldEqual, len(actual))
+		So(2, ShouldEqual, len(actualFilters))
+		So(true, ShouldEqual, HasKey(actualFilters[0].(map[string]interface{}), "term"))
+		So(true, ShouldEqual, HasKey(actualFilters[1].(map[string]interface{}), "range"))
+	})
+
+	Convey("Or filter", t, func() {
+		filter := Filter().Or(Filter().Term("test", "asdf"), Filter().Range("rangefield", 1, 2, 3, 4, "+08:00"))
+		actual, err := GetJson(filter)
+
+		actualFilters := actual["or"].([]interface{})
+
+		So(err, ShouldBeNil)
+		So(1, ShouldEqual, len(actual))
+		So(2, ShouldEqual, len(actualFilters))
+		So(true, ShouldEqual, HasKey(actualFilters[0].(map[string]interface{}), "term"))
+		So(true, ShouldEqual, HasKey(actualFilters[1].(map[string]interface{}), "range"))
+	})
+
+	Convey("Not filter", t, func() {
+		filter := Filter().Not(Filter().Term("test", "asdf")).
+		Not(Filter().Range("rangefield", 1, 2, 3, 4, "+08:00"))
+		actual, err  := GetJson(filter)
+
+		actualFilters := actual["not"].([]interface{})
+
+		So(err, ShouldBeNil)
+		So(1, ShouldEqual, len(actual))
+		So(2, ShouldEqual, len(actualFilters))
+		So(true, ShouldEqual, HasKey(actualFilters[0].(map[string]interface{}), "term"))
+		So(true, ShouldEqual, HasKey(actualFilters[1].(map[string]interface{}), "range"))
+	})
+
+	Convey("Terms filter", t, func() {
+		filter := Filter().Terms("Sample", TEM_AND, "asdf", 123, true)
+		actual, err  := GetJson(filter)
+
+		actualTerms := actual["terms"].(map[string]interface{})
+		actualValues := actualTerms["Sample"].([]interface{})
+
+		So(err, ShouldBeNil)
+		So(1, ShouldEqual, len(actual))
+		So(3, ShouldEqual, len(actualValues))
+		So(actualValues[0], ShouldEqual, "asdf")
+		So(actualValues[1], ShouldEqual, float64(123))
+		So(actualValues[2], ShouldEqual, true)
+		So("and", ShouldEqual, actualTerms["execution"])
+	})
+
+	Convey("Term filter", t, func() {
+		filter := Filter().Term("Sample", "asdf").Term("field2", 341.4)
+		actual, err  := GetJson(filter)
+
+		actualTerm := actual["term"].(map[string]interface{})
+
+		So(err, ShouldBeNil)
+		So(1, ShouldEqual, len(actual))
+		So("asdf", ShouldEqual, actualTerm["Sample"])
+		So(float64(341.4), ShouldEqual, actualTerm["field2"])
+	})
+
+	Convey("Range filter", t, func() {
+		filter := Filter().Range("rangefield", 1, 2, 3, 4, "+08:00")
+		actual, err  := GetJson(filter)
+		//A bit lazy, probably should assert keys exist
+		actualRange := actual["range"].(map[string]interface{})["rangefield"].(map[string]interface{})
+
+		So(err, ShouldBeNil)
+		So(1, ShouldEqual, len(actual))
+		So(float64(1), ShouldEqual, actualRange["gte"])
+		So(float64(2), ShouldEqual, actualRange["gt"])
+		So(float64(3), ShouldEqual, actualRange["lte"])
+		So(float64(4), ShouldEqual, actualRange["lt"])
+		So("+08:00", ShouldEqual, actualRange["time_zone"])
+	})
+
+	Convey("Exists filter", t, func() {
+		filter := Filter().Exists("field1")
+		actual, err  := GetJson(filter)
+
+		actualValue := actual["exists"].(map[string]interface{})
+
+		So(err, ShouldBeNil)
+		So(1, ShouldEqual, len(actual))
+		So("field1", ShouldEqual, actualValue["field"])
+	})
+
+	Convey("Missing filter", t, func() {
+		filter := Filter().Missing("field1")
+		actual, err  := GetJson(filter)
+
+		actualValue := actual["missing"].(map[string]interface{})
+
+		So(err, ShouldBeNil)
+		So(1, ShouldEqual, len(actual))
+		So("field1", ShouldEqual, actualValue["field"])
+	})
+
+	Convey("Limit filter", t, func() {
+		filter := Filter().Limit(100)
+		actual, err  := GetJson(filter)
+
+		actualValue := actual["limit"].(map[string]interface{})
+		So(err, ShouldBeNil)
+		So(1, ShouldEqual, len(actual))
+		So(float64(100), ShouldEqual, actualValue["value"])
+	})
+
+	Convey("Type filter", t, func() {
+		filter := Filter().Type("my_type")
+		actual, err  := GetJson(filter)
+
+		actualValue := actual["type"].(map[string]interface{})
+		So(err, ShouldBeNil)
+		So(1, ShouldEqual, len(actual))
+		So("my_type", ShouldEqual, actualValue["value"])
+	})
+
+	Convey("Ids filter", t, func() {
+		filter := Filter().Ids("test", "asdf", "fdsa")
+		actual, err  := GetJson(filter)
+
+		actualValue := actual["ids"].(map[string]interface{})
+		actualValues := actualValue["values"].([]interface{})
+		So(err, ShouldBeNil)
+		So(1, ShouldEqual, len(actual))
+		So(nil, ShouldEqual, actualValue["type"])
+		So(3, ShouldEqual, len(actualValues))
+		So("test", ShouldEqual, actualValues[0])
+		So("asdf", ShouldEqual, actualValues[1])
+		So("fdsa", ShouldEqual, actualValues[2])
+	})
+
+	Convey("IdsByTypes filter", t, func() {
+		filter := Filter().IdsByTypes([]string{"my_type"}, "test", "asdf", "fdsa")
+		actual, err  := GetJson(filter)
+
+		actualValue := actual["ids"].(map[string]interface{})
+		actualTypes := actualValue["type"].([]interface{})
+		actualValues := actualValue["values"].([]interface{})
+		So(err, ShouldBeNil)
+		So(1, ShouldEqual, len(actual))
+		So(1, ShouldEqual, len(actualTypes))
+		So("my_type", ShouldEqual, actualTypes[0])
+		So(3, ShouldEqual, len(actualValues))
+		So("test", ShouldEqual, actualValues[0])
+		So("asdf", ShouldEqual, actualValues[1])
+		So("fdsa", ShouldEqual, actualValues[2])
+	})
+
+	Convey("GeoDistance filter", t, func() {
+		filter := Filter().GeoDistance("100km", NewGeoField("pin.location", 32.3, 23.4))
+		actual, err  := GetJson(filter)
+
+		actualValue := actual["geo_distance"].(map[string]interface{})
+		actualLocation := actualValue["pin.location"].(map[string]interface{})
+		So(err, ShouldBeNil)
+		So("100km", ShouldEqual, actualValue["distance"])
+		So(float64(32.3), ShouldEqual, actualLocation["lat"])
+		So(float64(23.4), ShouldEqual, actualLocation["lon"])
+	})
+
+	Convey("GeoDistanceRange filter", t, func() {
+		filter := Filter().GeoDistanceRange("100km", "200km", NewGeoField("pin.location", 32.3, 23.4))
+		actual, err  := GetJson(filter)
+
+		actualValue := actual["geo_distance_range"].(map[string]interface{})
+		actualLocation := actualValue["pin.location"].(map[string]interface{})
+		So(err, ShouldBeNil)
+		So("100km", ShouldEqual, actualValue["from"])
+		So("200km", ShouldEqual, actualValue["to"])
+		So(float64(32.3), ShouldEqual, actualLocation["lat"])
+		So(float64(23.4), ShouldEqual, actualLocation["lon"])
+	})
 }
 
-func HasKey(input map[string]interface{}, key string) bool {
-	if _, ok := input[key]; ok {
-		return true
-	}
-
-	return false
-}
-
-func TestAndDsl(t *testing.T) {
-	filter := Filter().And(Filter().Term("test", "asdf")).
-		And(Filter().Range("rangefield", 1, 2, 3, 4, "+08:00"))
-	actual := GetJson(filter)
-
-	actualFilters := actual["and"].([]interface{})
-
-	assert.Equal(t, 1, len(actual), "JSON should only have one key")
-	assert.Equal(t, 2, len(actualFilters), "Should have 2 filters")
-	assert.Equal(t, true, HasKey(actualFilters[0].(map[string]interface{}), "term"), "first filter is term")
-	assert.Equal(t, true, HasKey(actualFilters[1].(map[string]interface{}), "range"), "second filter is range")
-}
-
-func TestOrDsl(t *testing.T) {
-	filter := Filter().Or(Filter().Term("test", "asdf"), Filter().Range("rangefield", 1, 2, 3, 4, "+08:00"))
-	actual := GetJson(filter)
-
-	actualFilters := actual["or"].([]interface{})
-
-	assert.Equal(t, 1, len(actual), "JSON should only have one key")
-	assert.Equal(t, 2, len(actualFilters), "Should have 2 filters")
-	assert.Equal(t, true, HasKey(actualFilters[0].(map[string]interface{}), "term"), "first filter is term")
-	assert.Equal(t, true, HasKey(actualFilters[1].(map[string]interface{}), "range"), "second filter is range")
-}
-
-func TestNotDsl(t *testing.T) {
-	filter := Filter().Not(Filter().Term("test", "asdf")).
-		Not(Filter().Range("rangefield", 1, 2, 3, 4, "+08:00"))
-	actual := GetJson(filter)
-
-	actualFilters := actual["not"].([]interface{})
-
-	assert.Equal(t, 1, len(actual), "JSON should only have one key")
-	assert.Equal(t, 2, len(actualFilters), "Should have 2 filters")
-	assert.Equal(t, true, HasKey(actualFilters[0].(map[string]interface{}), "term"), "first filter is term")
-	assert.Equal(t, true, HasKey(actualFilters[1].(map[string]interface{}), "range"), "second filter is range")
-}
-
-func TestTermsDsl(t *testing.T) {
-	filter := Filter().Terms("Sample", TEM_AND, "asdf", 123, true)
-	actual := GetJson(filter)
-
-	actualTerms := actual["terms"].(map[string]interface{})
-	actualValues := actualTerms["Sample"].([]interface{})
-
-	assert.Equal(t, 1, len(actual), "JSON should only have one key")
-	assert.Equal(t, 3, len(actualValues), "Should have 3 term values")
-	assert.Equal(t, actualValues[0], "asdf")
-	assert.Equal(t, actualValues[1], float64(123))
-	assert.Equal(t, actualValues[2], true)
-	assert.Equal(t, "and", actualTerms["execution"])
-}
-
-func TestTermDsl(t *testing.T) {
-	filter := Filter().Term("Sample", "asdf").Term("field2", 341.4)
-	actual := GetJson(filter)
-
-	actualTerm := actual["term"].(map[string]interface{})
-
-	assert.Equal(t, 1, len(actual), "JSON should only have one key")
-	assert.Equal(t, "asdf", actualTerm["Sample"])
-	assert.Equal(t, float64(341.4), actualTerm["field2"])
-}
-
-func TestRangeDsl(t *testing.T) {
-	filter := Filter().Range("rangefield", 1, 2, 3, 4, "+08:00")
-	actual := GetJson(filter)
-	//A bit lazy, probably should assert keys exist
-	actualRange := actual["range"].(map[string]interface{})["rangefield"].(map[string]interface{})
-
-	assert.Equal(t, 1, len(actual), "JSON should only have one key")
-	assert.Equal(t, float64(1), actualRange["gte"])
-	assert.Equal(t, float64(2), actualRange["gt"])
-	assert.Equal(t, float64(3), actualRange["lte"])
-	assert.Equal(t, float64(4), actualRange["lt"])
-	assert.Equal(t, "+08:00", actualRange["time_zone"])
-}
-
-func TestExistsDsl(t *testing.T) {
-	filter := Filter().Exists("field1")
-	actual := GetJson(filter)
-
-	actualValue := actual["exists"].(map[string]interface{})
-
-	assert.Equal(t, 1, len(actual), "JSON should only have one key")
-	assert.Equal(t, "field1", actualValue["field"], "exist field should match")
-}
-
-func TestMissingDsl(t *testing.T) {
-	filter := Filter().Missing("field1")
-	actual := GetJson(filter)
-
-	actualValue := actual["missing"].(map[string]interface{})
-
-	assert.Equal(t, 1, len(actual), "JSON should only have one key")
-	assert.Equal(t, "field1", actualValue["field"], "missing field should match")
-}
-
-func TestLimitDsl(t *testing.T) {
-	filter := Filter().Limit(100)
-	actual := GetJson(filter)
-
-	actualValue := actual["limit"].(map[string]interface{})
-	assert.Equal(t, 1, len(actual), "JSON should only have one key")
-	assert.Equal(t, float64(100), actualValue["value"], "limit value should match")
-}
-
-func TestTypeDsl(t *testing.T) {
-	filter := Filter().Type("my_type")
-	actual := GetJson(filter)
-
-	actualValue := actual["type"].(map[string]interface{})
-	assert.Equal(t, 1, len(actual), "JSON should only have one key")
-	assert.Equal(t, "my_type", actualValue["value"], "type value should match")
-}
-
-func TestIdsDsl(t *testing.T) {
-	filter := Filter().Ids("test", "asdf", "fdsa")
-	actual := GetJson(filter)
-
-	actualValue := actual["ids"].(map[string]interface{})
-	actualValues := actualValue["values"].([]interface{})
-	assert.Equal(t, 1, len(actual), "JSON should only have one key")
-	assert.Equal(t, nil, actualValue["type"], "Should have no type specified")
-	assert.Equal(t, 3, len(actualValues), "Should have 3 values specified")
-	assert.Equal(t, "test", actualValues[0], "Should have same value")
-	assert.Equal(t, "asdf", actualValues[1], "Should have same value")
-	assert.Equal(t, "fdsa", actualValues[2], "Should have same value")
-}
-
-func TestIdsTypeDsl(t *testing.T) {
-	filter := Filter().IdsByTypes([]string{"my_type"}, "test", "asdf", "fdsa")
-	actual := GetJson(filter)
-
-	actualValue := actual["ids"].(map[string]interface{})
-	actualTypes := actualValue["type"].([]interface{})
-	actualValues := actualValue["values"].([]interface{})
-	assert.Equal(t, 1, len(actual), "JSON should only have one key")
-	assert.Equal(t, 1, len(actualTypes), "Should have one type specified")
-	assert.Equal(t, "my_type", actualTypes[0], "Should have correct type specified")
-	assert.Equal(t, 3, len(actualValues), "Should have 3 values specified")
-	assert.Equal(t, "test", actualValues[0], "Should have same value")
-	assert.Equal(t, "asdf", actualValues[1], "Should have same value")
-	assert.Equal(t, "fdsa", actualValues[2], "Should have same value")
-}
-
-func TestGeoDistDsl(t *testing.T) {
-	filter := Filter().GeoDistance("100km", NewGeoField("pin.location", 32.3, 23.4))
-	actual := GetJson(filter)
-
-	actualValue := actual["geo_distance"].(map[string]interface{})
-	actualLocation := actualValue["pin.location"].(map[string]interface{})
-	assert.Equal(t, "100km", actualValue["distance"], "Distance should be equal")
-	assert.Equal(t, float64(32.3), actualLocation["lat"], "Latitude should be equal")
-	assert.Equal(t, float64(23.4), actualLocation["lon"], "Longitude should be equal")
-}
-
-func TestGeoDistRangeDsl(t *testing.T) {
-	filter := Filter().GeoDistanceRange("100km", "200km", NewGeoField("pin.location", 32.3, 23.4))
-	actual := GetJson(filter)
-
-	actualValue := actual["geo_distance_range"].(map[string]interface{})
-	actualLocation := actualValue["pin.location"].(map[string]interface{})
-	assert.Equal(t, "100km", actualValue["from"], "From should be equal")
-	assert.Equal(t, "200km", actualValue["to"], "To should be equal")
-	assert.Equal(t, float64(32.3), actualLocation["lat"], "Latitude should be equal")
-	assert.Equal(t, float64(23.4), actualLocation["lon"], "Longitude should be equal")
-}
-
 func TestFilters(t *testing.T) {
 
-<<<<<<< HEAD
-	//actor_attributes: {type: "User",
-	qry = Search("github").Filter(
-		Filter().Terms("actor_attributes.location", TEM_DEFAULT, "portland"),
-	)
-	out, _ = qry.Result(c)
-	expectedDocs = 10
-	expectedHits = 71
-	assert.T(t, out.Hits.Len() == expectedDocs, fmt.Sprintf("Should have %v docs got %v", expectedDocs, out.Hits.Len()))
-	assert.T(t, out.Hits.Total == expectedHits, fmt.Sprintf("Should have %v total got %v", expectedHits, out.Hits.Total))
-
-	/*
-		Should this be an AND by default?
-	*/
-	qry = Search("github").Filter(
-		Filter().And(Filter().Terms("actor_attributes.location", TEM_DEFAULT, "portland")).
-			And(Filter().Terms("repository.has_wiki", TEM_DEFAULT, true)))
-	out, err = qry.Result(c)
-	expectedDocs = 10
-	expectedHits = 44
-	assert.T(t, err == nil, t, "should not have error")
-	assert.T(t, out.Hits.Len() == expectedDocs, fmt.Sprintf("Should have %v docs got %v", expectedDocs, out.Hits.Len()))
-	assert.T(t, out.Hits.Total == expectedHits, fmt.Sprintf("Should have %v total got %v", expectedHits, out.Hits.Total))
-
-	// NOW, lets try with two query calls instead of one
-	qry = Search("github").Filter(
-		Filter().
-			And(Filter().Terms("actor_attributes.location", TEM_DEFAULT, "portland")).
-			And(Filter().Terms("repository.has_wiki", TEM_DEFAULT, true)),
-	)
-
-	out, err = qry.Result(c)
-	//gou.Debug(out)
-	assert.T(t, err == nil, t, "should not have error")
-	assert.T(t, out.Hits.Len() == expectedDocs, fmt.Sprintf("Should have %v docs got %v", expectedDocs, out.Hits.Len()))
-	assert.T(t, out.Hits.Total == expectedHits, fmt.Sprintf("Should have %v total got %v", expectedHits, out.Hits.Total))
-
-	qry = Search("github").Filter(
-		Filter().Or(Filter().Terms("actor_attributes.location", TEM_DEFAULT, "portland")).
-			Or(Filter().Terms("repository.has_wiki", TEM_DEFAULT, true)),
-	)
-	out, err = qry.Result(c)
-	expectedHits = 6676
-	assert.T(t, err == nil, t, "should not have error")
-	assert.T(t, out.Hits.Len() == expectedDocs, fmt.Sprintf("Should have %v docs got %v", expectedDocs, out.Hits.Len()))
-	assert.T(t, out.Hits.Total == expectedHits, fmt.Sprintf("Should have %v total got %v", expectedHits, out.Hits.Total))
-}
-=======
 	c := NewTestConn()
 	PopulateTestDB(t, c)
 	defer TearDownTestDB(c)
@@ -295,13 +240,15 @@
 		So(out.Hits, ShouldNotBeNil)
 		So(out.Hits.Total, ShouldEqual, 6)
 	})
->>>>>>> fb117ba7
 
 	Convey("Filter involving an AND", t, func() {
 		qry := Search("oilers").Filter(
-			Filter().Terms("pos", "LW"),
-			Filter().Exists("PIM"),
-		)
+			Filter().And(
+				Filter().Terms("pos", "LW"),
+				Filter().Exists("PIM"),
+			),
+		)
+
 		out, err := qry.Result(c)
 		So(err, ShouldBeNil)
 		So(out, ShouldNotBeNil)
@@ -309,18 +256,7 @@
 		So(out.Hits.Total, ShouldEqual, 2)
 	})
 
-<<<<<<< HEAD
-	// now lets filter range for repositories with more than 100 forks
-	out, _ := Search("github").Size("25").Filter(Filter().
-		Range("repository.forks", 100, nil, nil, nil, "")).Result(c)
-
-	if out == nil || &out.Hits == nil {
-		t.Fail()
-		return
-	}
-	expectedDocs := 25
-	expectedHits := 725
-=======
+
 	Convey("Filterng filter results", t, func() {
 		qry := Search("oilers").Filter(
 			Filter().Terms("pos", "LW"),
@@ -334,13 +270,13 @@
 		So(out.Hits, ShouldNotBeNil)
 		So(out.Hits.Total, ShouldEqual, 2)
 	})
->>>>>>> fb117ba7
 
 	Convey("Filter involving OR", t, func() {
 		qry := Search("oilers").Filter(
-			"or",
-			Filter().Terms("pos", "G"),
-			Range().Field("goals").Gt(80),
+			Filter().Or(
+				Filter().Terms("pos", TEM_DEFAULT, "G"),
+				Filter().Range("goals", nil, 80, nil, nil, ""),
+			),
 		)
 		out, err := qry.Result(c)
 		So(err, ShouldBeNil)
