// Copyright 2013 Matthew Baird
// Licensed under the Apache License, Version 2.0 (the "License");
// you may not use this file except in compliance with the License.
// You may obtain a copy of the License at
//     http://www.apache.org/licenses/LICENSE-2.0
// Unless required by applicable law or agreed to in writing, software
// distributed under the License is distributed on an "AS IS" BASIS,
// WITHOUT WARRANTIES OR CONDITIONS OF ANY KIND, either express or implied.
// See the License for the specific language governing permissions and
// limitations under the License.

package elastigo

import (
	"bytes"
	"crypto/rand"
	"encoding/json"
	"flag"
	"fmt"
	"log"
	"net/url"
	"strconv"
	"sync"
	"testing"
	"time"

	"github.com/araddon/gou"
	"github.com/bmizerany/assert"
)

//  go test -bench=".*"
//  go test -bench="Bulk"

type sharedBuffer struct {
	mu     sync.Mutex
	Buffer []*bytes.Buffer
}

func NewSharedBuffer() *sharedBuffer {
	return &sharedBuffer{
		Buffer: make([]*bytes.Buffer, 0),
	}
}

func (b *sharedBuffer) Append(buf *bytes.Buffer) {
	b.mu.Lock()
	defer b.mu.Unlock()
	b.Buffer = append(b.Buffer, buf)
}

func (b *sharedBuffer) Length() int {
	b.mu.Lock()
	defer b.mu.Unlock()
	return len(b.Buffer)
}

func init() {
	flag.Parse()
	if testing.Verbose() {
		gou.SetupLogging("debug")
	}
}

// take two ints, compare, need to be within 5%
func closeInt(a, b int) bool {
	c := float64(a) / float64(b)
	if c >= .95 && c <= 1.05 {
		return true
	}
	return false
}

func TestBulkIndexerBasic(t *testing.T) {
	testIndex := "users"
	var (
		buffers        = NewSharedBuffer()
		totalBytesSent int
		messageSets    int
		mu             sync.RWMutex
	)

	InitTests(true)
	c := NewTestConn()

	c.DeleteIndex(testIndex)

	indexer := c.NewBulkIndexer(3)
	indexer.Sender = func(buf *bytes.Buffer) error {
		mu.Lock()
		messageSets += 1
		totalBytesSent += buf.Len()
<<<<<<< HEAD
		buffers.Append(buf)
		//log.Printf("buffer:%s", string(buf.Bytes()))
=======
		buffers = append(buffers, buf)
		mu.Unlock()
		// log.Printf("buffer:%s", string(buf.Bytes()))
>>>>>>> 8ef4d953
		return indexer.Send(buf)
	}
	indexer.Start()

	date := time.Unix(1257894000, 0)
	data := map[string]interface{}{
		"name": "smurfs",
		"age":  22,
		"date": "yesterday",
	}

	err := indexer.Index(testIndex, "user", "1", "", "", &date, data)
	waitFor(func() bool {
<<<<<<< HEAD
		return buffers.Length() > 0
=======
		mu.RLock()
		defer mu.RUnlock()
		return len(buffers) > 0
>>>>>>> 8ef4d953
	}, 5)

	// part of request is url, so lets factor that in
	//totalBytesSent = totalBytesSent - len(*eshost)
	assert.T(t, buffers.Length() == 1, fmt.Sprintf("Should have sent one operation but was %d", buffers.Length()))
	assert.T(t, indexer.NumErrors() == 0 && err == nil, fmt.Sprintf("Should not have any errors. NumErrors: %v, err: %v", indexer.NumErrors(), err))
	expectedBytes := 129
	assert.T(t, totalBytesSent == expectedBytes, fmt.Sprintf("Should have sent %v bytes but was %v", expectedBytes, totalBytesSent))

	err = indexer.Index(testIndex, "user", "2", "", "", nil, data)
	waitFor(func() bool {
		return buffers.Length() > 1
	}, 5)

	// this will test to ensure that Flush actually catches a doc
	indexer.Flush()
	totalBytesSent = totalBytesSent - len(*eshost)
	assert.T(t, err == nil, fmt.Sprintf("Should have nil error  =%v", err))
	assert.T(t, buffers.Length() == 2, fmt.Sprintf("Should have another buffer ct=%d", buffers.Length()))

	assert.T(t, indexer.NumErrors() == 0, fmt.Sprintf("Should not have any errors %d", indexer.NumErrors()))
	expectedBytes = 220
	assert.T(t, closeInt(totalBytesSent, expectedBytes), fmt.Sprintf("Should have sent %v bytes but was %v", expectedBytes, totalBytesSent))

	indexer.Stop()
}

func TestRefreshParam(t *testing.T) {
	requrlChan := make(chan *url.URL, 1)
	InitTests(true)
	c := NewTestConn()
	c.RequestTracer = func(method, urlStr, body string) {
		requrl, _ := url.Parse(urlStr)
		requrlChan <- requrl
	}
	date := time.Unix(1257894000, 0)
	data := map[string]interface{}{"name": "smurfs", "age": 22, "date": date}

	// Now tests small batches
	indexer := c.NewBulkIndexer(1)
	indexer.Refresh = true

	indexer.Start()
	<-time.After(time.Millisecond * 20)

	indexer.Index("users", "user", "2", "", "", &date, data)

	<-time.After(time.Millisecond * 200)
	//	indexer.Flush()
	indexer.Stop()
	requrl := <-requrlChan
	assert.T(t, requrl.Query().Get("refresh") == "true", "Should have set refresh query param to true")
}

func TestWithoutRefreshParam(t *testing.T) {
	requrlChan := make(chan *url.URL, 1)
	InitTests(true)
	c := NewTestConn()
	c.RequestTracer = func(method, urlStr, body string) {
		requrl, _ := url.Parse(urlStr)
		requrlChan <- requrl
	}
	date := time.Unix(1257894000, 0)
	data := map[string]interface{}{"name": "smurfs", "age": 22, "date": date}

	// Now tests small batches
	indexer := c.NewBulkIndexer(1)

	indexer.Start()
	<-time.After(time.Millisecond * 20)

	indexer.Index("users", "user", "2", "", "", &date, data)

	<-time.After(time.Millisecond * 200)
	//	indexer.Flush()
	indexer.Stop()
	requrl := <-requrlChan
	assert.T(t, requrl.Query().Get("refresh") == "false", "Should have set refresh query param to false")
}

// currently broken in drone.io
func XXXTestBulkUpdate(t *testing.T) {
	var (
		buffers        = NewSharedBuffer()
		totalBytesSent int
		messageSets    int
	)

	InitTests(true)
	c := NewTestConn()
	c.SetPort("9200")
	indexer := c.NewBulkIndexer(3)
	indexer.Sender = func(buf *bytes.Buffer) error {
		messageSets += 1
		totalBytesSent += buf.Len()
		buffers.Append(buf)
		return indexer.Send(buf)
	}
	indexer.Start()

	date := time.Unix(1257894000, 0)
	user := map[string]interface{}{
		"name": "smurfs", "age": 22, "date": date, "count": 1,
	}

	// Lets make sure the data is in the index ...
	_, err := c.Index("users", "user", "5", nil, user)

	// script and params
	data := map[string]interface{}{
		"script": "ctx._source.count += 2",
	}
	err = indexer.Update("users", "user", "5", "", "", &date, data)
	// So here's the deal. Flushing does seem to work, you just have to give the
	// channel a moment to recieve the message ...
	//	<- time.After(time.Millisecond * 20)
	//	indexer.Flush()

	waitFor(func() bool {
		return buffers.Length() > 0
	}, 5)

	indexer.Stop()

	assert.T(t, indexer.NumErrors() == 0 && err == nil, fmt.Sprintf("Should not have any errors, bulkErrorCt:%v, err:%v", indexer.NumErrors(), err))

	response, err := c.Get("users", "user", "5", nil)
	assert.T(t, err == nil, fmt.Sprintf("Should not have any errors  %v", err))
	m := make(map[string]interface{})
	json.Unmarshal([]byte(*response.Source), &m)
	newCount := m["count"]
	assert.T(t, newCount.(float64) == 3,
		fmt.Sprintf("Should have update count: %#v ... %#v", m["count"], response))
}

func TestBulkSmallBatch(t *testing.T) {
	var (
		messageSets int
	)

	InitTests(true)
	c := NewTestConn()

	date := time.Unix(1257894000, 0)
	data := map[string]interface{}{"name": "smurfs", "age": 22, "date": date}

	// Now tests small batches
	indexer := c.NewBulkIndexer(1)
	indexer.BufferDelayMax = 100 * time.Millisecond
	indexer.BulkMaxDocs = 2
	messageSets = 0
	indexer.Sender = func(buf *bytes.Buffer) error {
		messageSets += 1
		return indexer.Send(buf)
	}
	indexer.Start()
	<-time.After(time.Millisecond * 20)

	indexer.Index("users", "user", "2", "", "", &date, data)
	indexer.Index("users", "user", "3", "", "", &date, data)
	indexer.Index("users", "user", "4", "", "", &date, data)
	<-time.After(time.Millisecond * 200)
	//	indexer.Flush()
	indexer.Stop()
	assert.T(t, messageSets == 2, fmt.Sprintf("Should have sent 2 message sets %d", messageSets))

}

func TestBulkDelete(t *testing.T) {
	InitTests(true)
	var lock sync.Mutex
	c := NewTestConn()
	indexer := c.NewBulkIndexer(1)
	sentBytes := []byte{}

	indexer.Sender = func(buf *bytes.Buffer) error {
		lock.Lock()
		sentBytes = append(sentBytes, buf.Bytes()...)
		lock.Unlock()
		return nil
	}

	indexer.Start()

	indexer.Delete("fake", "fake_type", "1")

	indexer.Flush()
	indexer.Stop()

	lock.Lock()
	sent := string(sentBytes)
	lock.Unlock()

	expected := `{"delete":{"_index":"fake","_type":"fake_type","_id":"1"}}
`
	asExpected := sent == expected
	assert.T(t, asExpected, fmt.Sprintf("Should have sent '%s' but actually sent '%s'", expected, sent))
}

func XXXTestBulkErrors(t *testing.T) {
	// lets set a bad port, and hope we get a conn refused error?
	c := NewTestConn()
	c.SetPort("27845")
	defer func() {
		c.SetPort("9200")
	}()
	indexer := c.NewBulkIndexerErrors(10, 1)
	indexer.Start()
	errorCt := 0
	go func() {
		for i := 0; i < 20; i++ {
			date := time.Unix(1257894000, 0)
			data := map[string]interface{}{"name": "smurfs", "age": 22, "date": date}
			indexer.Index("users", "user", strconv.Itoa(i), "", "", &date, data)
		}
	}()
	var errBuf *ErrorBuffer
	for errBuf = range indexer.ErrorChannel {
		errorCt++
		break
	}
	if errBuf.Buf.Len() > 0 {
		gou.Debug(errBuf.Err)
	}
	assert.T(t, errorCt > 0, fmt.Sprintf("ErrorCt should be > 0 %d", errorCt))
	indexer.Stop()
}

/*
BenchmarkSend	18:33:00 bulk_test.go:131: Sent 1 messages in 0 sets totaling 0 bytes
18:33:00 bulk_test.go:131: Sent 100 messages in 1 sets totaling 145889 bytes
18:33:01 bulk_test.go:131: Sent 10000 messages in 100 sets totaling 14608888 bytes
18:33:05 bulk_test.go:131: Sent 20000 messages in 99 sets totaling 14462790 bytes
   20000	    234526 ns/op

*/
func BenchmarkSend(b *testing.B) {
	InitTests(true)
	c := NewTestConn()
	b.StartTimer()
	totalBytes := 0
	sets := 0
	indexer := c.NewBulkIndexer(1)
	indexer.Sender = func(buf *bytes.Buffer) error {
		totalBytes += buf.Len()
		sets += 1
		//log.Println("got bulk")
		return indexer.Send(buf)
	}
	for i := 0; i < b.N; i++ {
		about := make([]byte, 1000)
		rand.Read(about)
		data := map[string]interface{}{"name": "smurfs", "age": 22, "date": time.Unix(1257894000, 0), "about": about}
		indexer.Index("users", "user", strconv.Itoa(i), "", "", nil, data)
	}
	log.Printf("Sent %d messages in %d sets totaling %d bytes \n", b.N, sets, totalBytes)
	if indexer.NumErrors() != 0 {
		b.Fail()
	}
}

/*
TODO:  this should be faster than above

BenchmarkSendBytes	18:33:05 bulk_test.go:169: Sent 1 messages in 0 sets totaling 0 bytes
18:33:05 bulk_test.go:169: Sent 100 messages in 2 sets totaling 292299 bytes
18:33:09 bulk_test.go:169: Sent 10000 messages in 99 sets totaling 14473800 bytes
   10000	    373529 ns/op

*/
func BenchmarkSendBytes(b *testing.B) {
	InitTests(true)
	c := NewTestConn()
	about := make([]byte, 1000)
	rand.Read(about)
	data := map[string]interface{}{"name": "smurfs", "age": 22, "date": time.Unix(1257894000, 0), "about": about}
	body, _ := json.Marshal(data)
	b.StartTimer()
	totalBytes := 0
	sets := 0
	indexer := c.NewBulkIndexer(1)
	indexer.Sender = func(buf *bytes.Buffer) error {
		totalBytes += buf.Len()
		sets += 1
		return indexer.Send(buf)
	}
	for i := 0; i < b.N; i++ {
		indexer.Index("users", "user", strconv.Itoa(i), "", "", nil, body)
	}
	log.Printf("Sent %d messages in %d sets totaling %d bytes \n", b.N, sets, totalBytes)
	if indexer.NumErrors() != 0 {
		b.Fail()
	}
}<|MERGE_RESOLUTION|>--- conflicted
+++ resolved
@@ -89,14 +89,9 @@
 		mu.Lock()
 		messageSets += 1
 		totalBytesSent += buf.Len()
-<<<<<<< HEAD
 		buffers.Append(buf)
-		//log.Printf("buffer:%s", string(buf.Bytes()))
-=======
-		buffers = append(buffers, buf)
 		mu.Unlock()
 		// log.Printf("buffer:%s", string(buf.Bytes()))
->>>>>>> 8ef4d953
 		return indexer.Send(buf)
 	}
 	indexer.Start()
@@ -110,13 +105,9 @@
 
 	err := indexer.Index(testIndex, "user", "1", "", "", &date, data)
 	waitFor(func() bool {
-<<<<<<< HEAD
-		return buffers.Length() > 0
-=======
 		mu.RLock()
 		defer mu.RUnlock()
-		return len(buffers) > 0
->>>>>>> 8ef4d953
+		return buffers.Length() > 0
 	}, 5)
 
 	// part of request is url, so lets factor that in
@@ -148,7 +139,7 @@
 	requrlChan := make(chan *url.URL, 1)
 	InitTests(true)
 	c := NewTestConn()
-	c.RequestTracer = func(method, urlStr, body string) {
+	c.requestTracer = func(method, urlStr, body string) {
 		requrl, _ := url.Parse(urlStr)
 		requrlChan <- requrl
 	}
@@ -175,7 +166,7 @@
 	requrlChan := make(chan *url.URL, 1)
 	InitTests(true)
 	c := NewTestConn()
-	c.RequestTracer = func(method, urlStr, body string) {
+	c.requestTracer = func(method, urlStr, body string) {
 		requrl, _ := url.Parse(urlStr)
 		requrlChan <- requrl
 	}
