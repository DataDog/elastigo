--- conflicted
+++ resolved
@@ -57,8 +57,7 @@
 	//log.Println(fmt.Sprintf("\n========= req:\nURL: %s\n%s", req.URL, bytes.NewBuffer(reqbuf).String()))
 
 	// Copy request body for tracer
-<<<<<<< HEAD
-	if c.RequestTracer != nil {
+	if c.requestTracer != nil {
 		rbody := ""
 		if req.Body != nil {
 			requestBody, err := ioutil.ReadAll(req.Body)
@@ -69,17 +68,7 @@
 			req.SetBody(bytes.NewReader(requestBody))
 			rbody = string(requestBody)
 		}
-		c.RequestTracer(req.Method, req.URL.String(), rbody)
-=======
-	if c.requestTracer != nil {
-		requestBody, err := ioutil.ReadAll(req.Body)
-		if err != nil {
-			return body, err
-		}
-
-		req.SetBody(bytes.NewReader(requestBody))
-		c.requestTracer(req.Method, req.URL.String(), string(requestBody))
->>>>>>> 8ef4d953
+		c.requestTracer(req.Method, req.URL.String(), rbody)
 	}
 
 	httpStatusCode, body, err = req.Do(&response)
