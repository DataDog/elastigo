// Copyright 2013 Matthew Baird
// Licensed under the Apache License, Version 2.0 (the "License");
// you may not use this file except in compliance with the License.
// You may obtain a copy of the License at
//     http://www.apache.org/licenses/LICENSE-2.0
// Unless required by applicable law or agreed to in writing, software
// distributed under the License is distributed on an "AS IS" BASIS,
// WITHOUT WARRANTIES OR CONDITIONS OF ANY KIND, either express or implied.
// See the License for the specific language governing permissions and
// limitations under the License.

package elastigo

import (
	"bytes"
	"encoding/json"
	"errors"
	"fmt"
	"io"
	"strconv"
	"sync"
	"time"
)

const (
	// Max buffer size in bytes before flushing to elasticsearch
	BulkMaxBuffer = 16384
	// Max number of Docs to hold in buffer before forcing flush
	BulkMaxDocs = 100
	// Max delay before forcing a flush to Elasticearch
	BulkDelaySeconds = 5
	// maximum wait shutdown seconds
	MAX_SHUTDOWN_SECS = 5
)

type ErrorBuffer struct {
	Err error
	Buf *bytes.Buffer
}

// A bulk indexer creates goroutines, and channels for connecting and sending data
// to elasticsearch in bulk, using buffers.
type BulkIndexer struct {
	conn *Conn

	// We are creating a variable defining the func responsible for sending
	// to allow a mock sendor for test purposes
	Sender func(*bytes.Buffer) error

	// If we encounter an error in sending, we are going to retry for this long
	// before returning an error
	// if 0 it will not retry
	RetryForSeconds int

	// channel for getting errors
	ErrorChannel chan *ErrorBuffer

	// channel for sending to background indexer
	bulkChannel chan []byte

	// numErrors is a running total of errors seen
	numErrors uint64

	// shutdown channel
	shutdownChan chan chan struct{}
	// channel to shutdown timer
	timerDoneChan chan struct{}

	// Channel to send a complete byte.Buffer to the http sendor
	sendBuf chan *bytes.Buffer
	// byte buffer for docs that have been converted to bytes, but not yet sent
	buf *bytes.Buffer
	// Buffer for Max number of time before forcing flush
	BufferDelayMax time.Duration
	// Max buffer size in bytes before flushing to elasticsearch
	BulkMaxBuffer int // 1048576
	// Max number of Docs to hold in buffer before forcing flush
	BulkMaxDocs int // 100

	// Number of documents we have send through so far on this session
	docCt int
	// Max number of http conns in flight at one time
	maxConns int
	// If we are indexing enough docs per bufferdelaymax, we won't need to do time
	// based eviction, else we do.
	needsTimeBasedFlush bool
	// Lock for document writes/operations
	mu sync.Mutex
	// Wait Group for the http sends
	sendWg *sync.WaitGroup
}

func (b *BulkIndexer) NumErrors() uint64 {
	return b.numErrors
}

func (c *Conn) NewBulkIndexer(maxConns int) *BulkIndexer {
	b := BulkIndexer{conn: c, sendBuf: make(chan *bytes.Buffer, maxConns)}
	b.needsTimeBasedFlush = true
	b.buf = new(bytes.Buffer)
	b.maxConns = maxConns
	b.BulkMaxBuffer = BulkMaxBuffer
	b.BulkMaxDocs = BulkMaxDocs
	b.BufferDelayMax = time.Duration(BulkDelaySeconds) * time.Second
	b.bulkChannel = make(chan []byte, 100)
	b.sendWg = new(sync.WaitGroup)
	b.timerDoneChan = make(chan struct{})
	return &b
}

// A bulk indexer with more control over error handling
//    @maxConns is the max number of in flight http requests
//    @retrySeconds is # of seconds to wait before retrying falied requests
//
//   done := make(chan bool)
//   BulkIndexerGlobalRun(100, done)
func (c *Conn) NewBulkIndexerErrors(maxConns, retrySeconds int) *BulkIndexer {
	b := c.NewBulkIndexer(maxConns)
	b.RetryForSeconds = retrySeconds
	b.ErrorChannel = make(chan *ErrorBuffer, 20)
	return b
}

// Starts this bulk Indexer running, this Run opens a go routine so is
// Non blocking
func (b *BulkIndexer) Start() {
	b.shutdownChan = make(chan chan struct{})

	go func() {
		// XXX(j): Refactor this stuff to use an interface.
		if b.Sender == nil {
			b.Sender = b.Send
		}
		// Backwards compatibility
		b.startHttpSender()
		b.startDocChannel()
		b.startTimer()
		ch := <-b.shutdownChan
		b.Flush()
		b.shutdown()
		ch <- struct{}{}
	}()
}

// Stop stops the bulk indexer, blocking the caller until it is complete.
func (b *BulkIndexer) Stop() {
	ch := make(chan struct{})
	b.shutdownChan <- ch
	select {
	case <-ch:
		// done
	case <-time.After(time.Second * time.Duration(MAX_SHUTDOWN_SECS)):
		// timeout!
	}
}

// Make a channel that will close when the given WaitGroup is done.
func wgChan(wg *sync.WaitGroup) <-chan interface{} {
	ch := make(chan interface{})
	go func() {
		wg.Wait()
		close(ch)
	}()
	return ch
}

func (b *BulkIndexer) PendingDocuments() int {
	return b.docCt
}

// Flush all current documents to ElasticSearch
func (b *BulkIndexer) Flush() {
	b.mu.Lock()
	if b.docCt > 0 {
		b.send(b.buf)
	}
	b.mu.Unlock()
}

func (b *BulkIndexer) startHttpSender() {

	// this sends http requests to elasticsearch it uses maxConns to open up that
	// many goroutines, each of which will synchronously call ElasticSearch
	// in theory, the whole set will cause a backup all the way to IndexBulk if
	// we have consumed all maxConns
	for i := 0; i < b.maxConns; i++ {
		go func() {
			for buf := range b.sendBuf {
				b.sendWg.Add(1)
				// Copy for the potential re-send.
				bufCopy := bytes.NewBuffer(buf.Bytes())
				err := b.Sender(buf)

				// Perhaps a b.FailureStrategy(err)  ??  with different types of strategies
				//  1.  Retry, then panic
				//  2.  Retry then return error and let runner decide
				//  3.  Retry, then log to disk?   retry later?
				if err != nil {
					if b.RetryForSeconds > 0 {
						time.Sleep(time.Second * time.Duration(b.RetryForSeconds))
						err = b.Sender(bufCopy)
						if err == nil {
							// Successfully re-sent with no error
							b.sendWg.Done()
							continue
						}
					}
					if b.ErrorChannel != nil {
						b.ErrorChannel <- &ErrorBuffer{err, buf}
					}
				}
				b.sendWg.Done()
			}
		}()
	}
}

// start a timer for checking back and forcing flush ever BulkDelaySeconds seconds
// even if we haven't hit max messages/size
func (b *BulkIndexer) startTimer() {
	ticker := time.NewTicker(b.BufferDelayMax)
	go func() {
		for {
			select {
			case <-ticker.C:
				b.mu.Lock()
				// don't send unless last sendor was the time,
				// otherwise an indication of other thresholds being hit
				// where time isn't needed
				if b.buf.Len() > 0 && b.needsTimeBasedFlush {
					b.needsTimeBasedFlush = true
					b.send(b.buf)
				} else if b.buf.Len() > 0 {
					b.needsTimeBasedFlush = true
				}
				b.mu.Unlock()
			case <-b.timerDoneChan:
				// shutdown this go routine
				return
			}

		}
	}()
}

func (b *BulkIndexer) startDocChannel() {
	// This goroutine accepts incoming byte arrays from the IndexBulk function and
	// writes to buffer
	go func() {
		for docBytes := range b.bulkChannel {
			b.mu.Lock()
			b.docCt += 1
			b.buf.Write(docBytes)
			if b.buf.Len() >= b.BulkMaxBuffer || b.docCt >= b.BulkMaxDocs {
				b.needsTimeBasedFlush = false
				//log.Printf("Send due to size:  docs=%d  bufsize=%d", b.docCt, b.buf.Len())
				b.send(b.buf)
			}
			b.mu.Unlock()
		}
	}()
}

func (b *BulkIndexer) send(buf *bytes.Buffer) {
	//b2 := *b.buf
	b.sendBuf <- buf
	b.buf = new(bytes.Buffer)
	//	b.buf.Reset()
	b.docCt = 0
}

func (b *BulkIndexer) shutdown() {
	// This must be called after Flush()
	close(b.timerDoneChan)
	close(b.sendBuf)
	close(b.bulkChannel)
	<-wgChan(b.sendWg)
}

// The index bulk API adds or updates a typed JSON document to a specific index, making it searchable.
// it operates by buffering requests, and ocassionally flushing to elasticsearch
// http://www.elasticsearch.org/guide/reference/api/bulk.html
func (b *BulkIndexer) Index(index string, _type string, id, parent, ttl string, date *time.Time, data interface{}, refresh bool) error {
	//{ "index" : { "_index" : "test", "_type" : "type1", "_id" : "1" } }
	by, err := WriteBulkBytes("index", index, _type, id, parent, ttl, date, data, refresh)
	if err != nil {
		return err
	}
	b.bulkChannel <- by
	return nil
}

func (b *BulkIndexer) Update(index string, _type string, id, parent, ttl string, date *time.Time, data interface{}, refresh bool) error {
	//{ "index" : { "_index" : "test", "_type" : "type1", "_id" : "1" } }
	by, err := WriteBulkBytes("update", index, _type, id, parent, ttl, date, data, refresh)
	if err != nil {
		return err
	}
	b.bulkChannel <- by
	return nil
}

func (b *BulkIndexer) Delete(index, _type, id string, refresh bool) {
	queryLine := fmt.Sprintf("{\"delete\":{\"_index\":%q,\"_type\":%q,\"_id\":%q,\"refresh\":%t}}\n", index, _type, id, refresh)
	b.bulkChannel <- []byte(queryLine)
	return
}

<<<<<<< HEAD
func (b *BulkIndexer) UpdateWithWithScript(index string, _type string, id, ttl string, date *time.Time, script string, refresh bool) error {

	var data map[string]interface{} = make(map[string]interface{})
	data["script"] = script
	return b.Update(index, _type, id, ttl, date, data, refresh)
}

=======
>>>>>>> 98aa2032
func (b *BulkIndexer) UpdateWithPartialDoc(index string, _type string, id, parent, ttl string, date *time.Time, partialDoc interface{}, upsert bool, refresh bool) error {

	var data map[string]interface{} = make(map[string]interface{})

	data["doc"] = partialDoc
	if upsert {
		data["doc_as_upsert"] = true
	}
	return b.Update(index, _type, id, parent, ttl, date, data, refresh)
}

// This does the actual send of a buffer, which has already been formatted
// into bytes of ES formatted bulk data
func (b *BulkIndexer) Send(buf *bytes.Buffer) error {
	type responseStruct struct {
		Took   int64                    `json:"took"`
		Errors bool                     `json:"errors"`
		Items  []map[string]interface{} `json:"items"`
	}

	response := responseStruct{}

	body, err := b.conn.DoCommand("POST", "/_bulk", nil, buf)

	if err != nil {
		b.numErrors += 1
		return err
	}
	// check for response errors, bulk insert will give 200 OK but then include errors in response
	jsonErr := json.Unmarshal(body, &response)
	if jsonErr == nil {
		if response.Errors {
			b.numErrors += uint64(len(response.Items))
			return fmt.Errorf("Bulk Insertion Error. Failed item count [%d]", len(response.Items))
		}
	}
	return nil
}

// Given a set of arguments for index, type, id, data create a set of bytes that is formatted for bulkd index
// http://www.elasticsearch.org/guide/reference/api/bulk.html
func WriteBulkBytes(op string, index string, _type string, id, parent, ttl string, date *time.Time, data interface{}, refresh bool) ([]byte, error) {
	// only index and update are currently supported
	if op != "index" && op != "update" {
		return nil, errors.New(fmt.Sprintf("Operation '%s' is not yet supported", op))
	}

	// First line
	buf := bytes.Buffer{}
	buf.WriteString(fmt.Sprintf(`{"%s":{"_index":"`, op))
	buf.WriteString(index)
	buf.WriteString(`","_type":"`)
	buf.WriteString(_type)
	buf.WriteString(`"`)
	if len(id) > 0 {
		buf.WriteString(`,"_id":"`)
		buf.WriteString(id)
		buf.WriteString(`"`)
	}

	if len(parent) > 0 {
		buf.WriteString(`,"_parent":"`)
		buf.WriteString(parent)
		buf.WriteString(`"`)
	}

	if op == "update" {
		buf.WriteString(`,"retry_on_conflict":3`)
	}

	if len(ttl) > 0 {
		buf.WriteString(`,"ttl":"`)
		buf.WriteString(ttl)
		buf.WriteString(`"`)
	}
	if date != nil {
		buf.WriteString(`,"_timestamp":"`)
		buf.WriteString(strconv.FormatInt(date.UnixNano()/1e6, 10))
		buf.WriteString(`"`)
	}
	if refresh {
		buf.WriteString(`,"refresh":true`)
	}
	buf.WriteString(`}}`)
	buf.WriteRune('\n')
	//buf.WriteByte('\n')
	switch v := data.(type) {
	case *bytes.Buffer:
		io.Copy(&buf, v)
	case []byte:
		buf.Write(v)
	case string:
		buf.WriteString(v)
	default:
		body, jsonErr := json.Marshal(data)
		if jsonErr != nil {
			return nil, jsonErr
		}
		buf.Write(body)
	}
	buf.WriteRune('\n')
	return buf.Bytes(), nil
}<|MERGE_RESOLUTION|>--- conflicted
+++ resolved
@@ -306,16 +306,13 @@
 	return
 }
 
-<<<<<<< HEAD
-func (b *BulkIndexer) UpdateWithWithScript(index string, _type string, id, ttl string, date *time.Time, script string, refresh bool) error {
+func (b *BulkIndexer) UpdateWithWithScript(index string, _type string, id, parent, ttl string, date *time.Time, script string, refresh bool) error {
 
 	var data map[string]interface{} = make(map[string]interface{})
 	data["script"] = script
-	return b.Update(index, _type, id, ttl, date, data, refresh)
-}
-
-=======
->>>>>>> 98aa2032
+	return b.Update(index, _type, id, parent, ttl, date, data, refresh)
+}
+
 func (b *BulkIndexer) UpdateWithPartialDoc(index string, _type string, id, parent, ttl string, date *time.Time, partialDoc interface{}, upsert bool, refresh bool) error {
 
 	var data map[string]interface{} = make(map[string]interface{})
